# Monarch Money

Python library for accessing [Monarch Money](https://www.monarchmoney.com/referral/ngam2i643l) data.

# Installation

## From Source Code

Clone this repository from Git

`git clone https://github.com/hammem/monarchmoney.git`

## Via `pip`

`pip install monarchmoney`
# Instantiate & Login

There are two ways to use this library: interactive and non-interactive.

## Interactive

If you're using this library in something like iPython or Jupyter, you can run an interactive-login which supports multi-factor authentication:

```python
from monarchmoney import MonarchMoney

mm = MonarchMoney()
await mm.interactive_login()
```
This will prompt you for the email, password and, if needed, the multi-factor token.

## Non-interactive

For a non-interactive session, you'll need to create an instance and login:

```python
from monarchmoney import MonarchMoney

mm = MonarchMoney()
await mm.login(email, password)
```

This may throw a `RequireMFAException`.  If it does, you'll need to get a multi-factor token and call the following method:

```python
from monarchmoney import MonarchMoney, RequireMFAException

mm = MonarchMoney()
try:
        await mm.login(email, password)
except RequireMFAException:
        await mm.multi_factor_authenticate(email, password, multi_factor_code)
```

Alternatively, you can provide the MFA Secret Key. The MFA Secret Key is found when setting up the MFA in Monarch Money by going to Settings -> Security -> Enable MFA -> and copy the "Two-factor text code". Then provide it in the login() method:
```python
from monarchmoney import MonarchMoney, RequireMFAException

mm = MonarchMoney()
await mm.login(
        email=email,
        password=password,
        save_session=False,
        use_saved_session=False,
        mfa_secret_key=mfa_secret_key,
    )

```

# Use a Saved Session

You can easily save your session for use later on.  While we don't know precisely how long a session lasts, authors of this library have found it can last several months.

```python
from monarchmoney import MonarchMoney, RequireMFAException

mm = MonarchMoney()
mm.interactive_login()

# Save it for later, no more need to login!
mm.save_session()
```

Once you've logged in, you can simply load the saved session to pick up where you left off.

```python
from monarchmoney import MonarchMoney, RequireMFAException

mm = MonarchMoney()
mm.load_session()

# Then, start accessing data!
await mm.get_accounts()
```

# Accessing Data

As of writing this README, the following methods are supported:

## Non-Mutating Methods

- `get_accounts` - gets all the accounts linked to Monarch Money
- `get_account_holdings` - gets all of the securities in a brokerage or similar type of account
- `get_account_type_options` - all account types and their subtypes available in Monarch Money- 
- `get_account_history` - gets all daily account history for the specified account
- `get_institutions` -- gets institutions linked to Monarch Money
- `get_budgets` — all the budgets and the corresponding actual amounts
- `get_subscription_details` - gets the Monarch Money account's status (e.g. paid or trial)
- `get_recurring_transactions` - gets the future recurring transactions, including merchant and account details
- `get_transactions_summary` - gets the transaction summary data from the transactions page
- `get_transactions` - gets transaction data, defaults to returning the last 100 transactions; can also be searched by date range
- `get_transaction_categories` - gets all of the categories configured in the account
- `get_transaction_category_groups` all category groups configured in the account- 
- `get_transaction_details` - gets detailed transaction data for a single transaction
- `get_transaction_splits` - gets transaction splits for a single transaction
- `get_transaction_tags` - gets all of the tags configured in the account
- `get_cashflow` - gets cashflow data (by category, category group, merchant and a summary)
- `get_cashflow_summary` - gets cashflow summary (income, expense, savings, savings rate)
- `is_accounts_refresh_complete` - gets the status of a running account refresh

## Mutating Methods

- `delete_transaction_category` - deletes a category for transactions
- `delete_transaction_categories` - deletes a list of transaction categories for transactions
- `create_transaction_category` - creates a category for transactions
- `request_accounts_refresh` - requests a synchronization / refresh of all accounts linked to Monarch Money. This is a **non-blocking call**. If the user wants to check on the status afterwards, they must call `is_accounts_refresh_complete`.
- `request_accounts_refresh_and_wait` - requests a synchronization / refresh of all accounts linked to Monarch Money. This is a **blocking call** and will not return until the refresh is complete or no longer running.
- `create_transaction` - creates a transaction with the given attributes
- `update_transaction` - modifies one or more attributes for an existing transaction
- `delete_transaction` - deletes a given transaction by the provided transaction id
- `update_transaction_splits` - modifies how a transaction is split (or not)
- `create_transaction_tag` - creates a tag for transactions
- `set_transaction_tags` - sets the tags on a transaction
- `set_budget_amount` - sets a budget's value to the given amount (date allowed, will only apply to month specified by default). A zero amount value will "unset" or "clear" the budget for the given category.
- `create_manual_account` - creates a new manual account
<<<<<<< HEAD
- `upload_and_parse_balance_history` - uploads and parses account history csv file for a given account
=======
- `delete_account` - deletes an account by the provided account id
- `upload_account_balance_history` - uploads account history csv file for a given account
>>>>>>> 30920690

# Contributing

Any and all contributions -- code, documentation, feature requests, feedback -- are welcome!

If you plan to submit up a pull request, you can expect a timely review.  There aren't any strict requirements around the environment you need to configure aside from using [Black](https://github.com/psf/black) to auto-format the code.  An action is configured in this repo to run against all PRs and merges and will block them from being committed.

# FAQ

**How do I use this API if I login to Monarch via Google?**

If you currently use Google or 'Continue with Google' to access your Monarch account, you'll need to set a password to leverage this API.  You can set a password on your Monarch account by going to your [security settings](https://app.monarchmoney.com/settings/security).  

Don't forget to use a password unique to your Monarch account and to enable multi-factor authentication!<|MERGE_RESOLUTION|>--- conflicted
+++ resolved
@@ -133,12 +133,8 @@
 - `set_transaction_tags` - sets the tags on a transaction
 - `set_budget_amount` - sets a budget's value to the given amount (date allowed, will only apply to month specified by default). A zero amount value will "unset" or "clear" the budget for the given category.
 - `create_manual_account` - creates a new manual account
-<<<<<<< HEAD
-- `upload_and_parse_balance_history` - uploads and parses account history csv file for a given account
-=======
 - `delete_account` - deletes an account by the provided account id
 - `upload_account_balance_history` - uploads account history csv file for a given account
->>>>>>> 30920690
 
 # Contributing
 
