import asyncio
import calendar
import getpass
import json
import os
import pickle
import time
from datetime import datetime
from typing import Any, Dict, List, Optional, Union

import oathtool
from aiohttp import ClientSession, FormData
from aiohttp.client import DEFAULT_TIMEOUT
from gql import Client, gql
from gql.transport.aiohttp import AIOHTTPTransport
from graphql import DocumentNode

AUTH_HEADER_KEY = "authorization"
CSRF_KEY = "csrftoken"
DEFAULT_RECORD_LIMIT = 100
ERRORS_KEY = "error_code"
SESSION_DIR = ".mm"
SESSION_FILE = f"{SESSION_DIR}/mm_session.pickle"


class MonarchMoneyEndpoints(object):
    BASE_URL = "https://api.monarchmoney.com"

    @classmethod
    def getLoginEndpoint(cls) -> str:
        return cls.BASE_URL + "/auth/login/"

    @classmethod
    def getGraphQL(cls) -> str:
        return cls.BASE_URL + "/graphql"

    @classmethod
    def getAccountBalanceHistoryUploadEndpoint(cls) -> str:
        return cls.BASE_URL + "/account-balance-history/upload/"


class RequireMFAException(Exception):
    pass


class LoginFailedException(Exception):
    pass


class RequestFailedException(Exception):
    pass


class MonarchMoney(object):
    def __init__(
        self,
        session_file: str = SESSION_FILE,
        timeout: int = 10,
        token: Optional[str] = None,
    ) -> None:
        self._headers = {
            "Client-Platform": "web",
        }
        if token:
            self._headers["Authorization"] = f"Token {token}"

        self._session_file = session_file
        self._token = token
        self._timeout = timeout

    @property
    def timeout(self) -> int:
        """The timeout, in seconds, for GraphQL calls."""
        return self._timeout

    def set_timeout(self, timeout_secs: int) -> None:
        """Sets the default timeout on GraphQL API calls, in seconds."""
        self._timeout = timeout_secs

    @property
    def token(self) -> Optional[str]:
        return self._token

    def set_token(self, token: str) -> None:
        self._token = token

    async def interactive_login(
        self, use_saved_session: bool = True, save_session: bool = True
    ) -> None:
        """Performs an interactive login for iPython and similar environments."""
        email = input("Email: ")
        passwd = getpass.getpass("Password: ")
        try:
            await self.login(email, passwd, use_saved_session, save_session)
        except RequireMFAException:
            await self.multi_factor_authenticate(
                email, passwd, input("Two Factor Code: ")
            )
            if save_session:
                self.save_session(self._session_file)

    async def login(
        self,
        email: Optional[str] = None,
        password: Optional[str] = None,
        use_saved_session: bool = True,
        save_session: bool = True,
        mfa_secret_key: Optional[str] = None,
    ) -> None:
        """Logs into a Monarch Money account."""
        if use_saved_session and os.path.exists(self._session_file):
            print(f"Using saved session found at {self._session_file}")
            self.load_session(self._session_file)
            return

        if email is None or password is None:
            raise LoginFailedException(
                "Email and password are required to login when not using a saved session."
            )
        await self._login_user(email, password, mfa_secret_key)
        if save_session:
            self.save_session(self._session_file)

    async def multi_factor_authenticate(
        self, email: str, password: str, code: str
    ) -> None:
        """Performs multi-factor authentication to access a Monarch Money account."""
        await self._multi_factor_authenticate(email, password, code)

    async def get_accounts(self) -> Dict[str, Any]:
        """
        Gets the list of accounts configured in the Monarch Money account.
        """
        query = gql(
            """
          query GetAccounts {
            accounts {
              ...AccountFields
              __typename
            }
            householdPreferences {
              id
              accountGroupOrder
              __typename
            }
          }

          fragment AccountFields on Account {
            id
            displayName
            syncDisabled
            deactivatedAt
            isHidden
            isAsset
            mask
            createdAt
            updatedAt
            displayLastUpdatedAt
            currentBalance
            displayBalance
            includeInNetWorth
            hideFromList
            hideTransactionsFromReports
            includeBalanceInNetWorth
            includeInGoalBalance
            dataProvider
            dataProviderAccountId
            isManual
            transactionsCount
            holdingsCount
            manualInvestmentsTrackingMethod
            order
            icon
            logoUrl
            type {
              name
              display
              __typename
            }
            subtype {
              name
              display
              __typename
            }
            credential {
              id
              updateRequired
              disconnectedFromDataProviderAt
              dataProvider
              institution {
                id
                plaidInstitutionId
                name
                status
                logo
                __typename
              }
              __typename
            }
            institution {
              id
              name
              logo
              primaryColor
              url
              __typename
            }
            __typename
          }
        """
        )
        return await self.gql_call(
            operation="GetAccounts",
            graphql_query=query,
        )

    async def get_account_type_options(self) -> Dict[str, Any]:
        """
        Retrieves a list of available account types and their subtypes.
        """
        query = gql(
            """
            query GetAccountTypeOptions {
                accountTypeOptions {
                    type {
                        name
                        display
                        group
                        possibleSubtypes {
                            display
                            name
                            __typename
                        }
                        __typename
                    }
                    subtype {
                        name
                        display
                        __typename
                    }
                    __typename
                }
            }
        """
        )
        return await self.gql_call(
            operation="GetAccountTypeOptions",
            graphql_query=query,
        )

    async def create_manual_account(
        self,
        account_type: str,
        account_sub_type: str,
        is_in_net_worth: bool,
        account_name: str,
        account_balance: float = 0,
    ) -> Dict[str, Any]:
        """
        Creates a new manual account

        :param account_type: The string of account group type (i.e. loan, other_liability, other_asset, etc)
        :param account_sub_type: The string sub type of the account (i.e. auto, commercial, mortgage, line_of_credit, etc)
        :param is_in_net_worth: A boolean if the account should be considered in the net worth calculation
        :param account_name: The string of the account name
        :param display_balance: a float of the amount of the account balance when the account is created
        """
        query = gql(
            """
            mutation Web_CreateManualAccount($input: CreateManualAccountMutationInput!) {
                createManualAccount(input: $input) {
                    account {
                        id
                        __typename
                    }
                    errors {
                        ...PayloadErrorFields
                        __typename
                    }
                __typename
               }
            }
            fragment PayloadErrorFields on PayloadError {
                fieldErrors {
                    field
                    messages
                    __typename
                }
                message
                code
                __typename
            }
            """
        )
        variables = {
            "input": {
                "type": account_type,
                "subtype": account_sub_type,
                "includeInNetWorth": is_in_net_worth,
                "name": account_name,
                "displayBalance": account_balance,
            },
        }

        return await self.gql_call(
            operation="Web_CreateManualAccount",
            graphql_query=query,
            variables=variables,
        )

<<<<<<< HEAD
    async def delete_account(
        self,
        account_id: str,
    ) -> Dict[str, Any]:
        """
        Deletes an account
        """
        query = gql(
            """
            mutation Common_DeleteAccount($id: UUID!) {
                deleteAccount(id: $id) {
                    deleted
                    errors {
                    ...PayloadErrorFields
                    __typename
                }
                __typename
                }
            }
            fragment PayloadErrorFields on PayloadError {
                fieldErrors {
                    field
                    messages
                    __typename
                }
                message
                code
                __typename
            }
            """
        )

        variables = {"id": account_id}

        return await self.gql_call(
            operation="Common_DeleteAccount",
            graphql_query=query,
            variables=variables,
        )


=======
>>>>>>> 00c67602
    async def request_accounts_refresh(self, account_ids: List[str]) -> bool:
        """
        Requests Monarch to refresh account balances and transactions with
        source institutions.  Returns True if request was successfully started.

        Otherwise, throws a `RequestFailedException`.
        """
        query = gql(
            """
          mutation Common_ForceRefreshAccountsMutation($input: ForceRefreshAccountsInput!) {
            forceRefreshAccounts(input: $input) {
              success
              errors {
                ...PayloadErrorFields
                __typename
              }
              __typename
            }
          }

          fragment PayloadErrorFields on PayloadError {
            fieldErrors {
              field
              messages
              __typename
            }
            message
            code
            __typename
          }
          """
        )

        variables = {
            "input": {
                "accountIds": account_ids,
            },
        }

        response = await self.gql_call(
            operation="Common_ForceRefreshAccountsMutation",
            graphql_query=query,
            variables=variables,
        )

        if not response["forceRefreshAccounts"]["success"]:
            raise RequestFailedException(response["forceRefreshAccounts"]["errors"])

        return True

    async def is_accounts_refresh_complete(self) -> bool:
        """
        Checks on the status of a prior request to refresh account balances.

        Returns:
          - True if refresh request is completed.
          - False if refresh request still in progress.

        Otherwise, throws a `RequestFailedException`.
        """
        query = gql(
            """
          query ForceRefreshAccountsQuery {
            accounts {
              id
              hasSyncInProgress
              __typename
            }
          }
          """
        )

        response = await self.gql_call(
            operation="ForceRefreshAccountsQuery",
            graphql_query=query,
            variables={},
        )

        if "accounts" not in response:
            raise RequestFailedException("Unable to request status of refresh")

        return all([not x["hasSyncInProgress"] for x in response["accounts"]])

    async def request_accounts_refresh_and_wait(
        self,
        account_ids: Optional[List[str]] = None,
        timeout: int = 300,
        delay: int = 10,
    ) -> bool:
        """
        Convenience method for forcing an accounts refresh on Monarch, as well
        as waiting for the refresh to complete.

        Returns True if all accounts are refreshed within the timeout specified, False otherwise.

        :param account_ids: The list of accounts IDs to refresh.
          If set to None, all account IDs will be implicitly fetched.
        :param timeout: The number of seconds to wait for the refresh to complete
        :param delay: The number of seconds to wait for each check on the refresh request
        """
        if account_ids is None:
            account_data = await self.get_accounts()
            account_ids = [x["id"] for x in account_data["accounts"]]
        await self.request_accounts_refresh(account_ids)
        start = time.time()
        refreshed = False
        while not refreshed and (time.time() <= (start + timeout)):
            await asyncio.sleep(delay)
            refreshed = await self.is_accounts_refresh_complete()
        return refreshed

    async def get_account_holdings(self, account_id: int) -> Dict[str, Any]:
        """
        Get the holdings information for a brokerage or similar type of account.
        """
        query = gql(
            """
          query Web_GetHoldings($input: PortfolioInput) {
            portfolio(input: $input) {
              aggregateHoldings {
                edges {
                  node {
                    id
                    quantity
                    basis
                    totalValue
                    securityPriceChangeDollars
                    securityPriceChangePercent
                    lastSyncedAt
                    holdings {
                      id
                      type
                      typeDisplay
                      name
                      ticker
                      closingPrice
                      isManual
                      closingPriceUpdatedAt
                      __typename
                    }
                    security {
                      id
                      name
                      type
                      ticker
                      typeDisplay
                      currentPrice
                      currentPriceUpdatedAt
                      closingPrice
                      closingPriceUpdatedAt
                      oneDayChangePercent
                      oneDayChangeDollars
                      __typename
                    }
                    __typename
                  }
                  __typename
                }
                __typename
              }
              __typename
            }
          }
        """
        )

        variables = {
            "input": {
                "accountIds": [str(account_id)],
                "endDate": datetime.today().strftime("%Y-%m-%d"),
                "includeHiddenHoldings": True,
                "startDate": datetime.today().strftime("%Y-%m-%d"),
            },
        }

        return await self.gql_call(
            operation="Web_GetHoldings",
            graphql_query=query,
            variables=variables,
        )

    async def get_account_history(self, account_id: int) -> Dict[str, Any]:
        """
        Gets historical account snapshot data for the requested account

        Args:
          account_id: Monarch account ID as an integer

        Returns:
          json object with all historical snapshots of requested account's balances
        """

        query = gql(
            """
            query AccountDetails_getAccount($id: UUID!, $filters: TransactionFilterInput) {
              account(id: $id) {
                id
                ...AccountFields
                ...EditAccountFormFields
                isLiability
                credential {
                  id
                  hasSyncInProgress
                  canBeForceRefreshed
                  disconnectedFromDataProviderAt
                  dataProvider
                  institution {
                    id
                    plaidInstitutionId
                    url
                    ...InstitutionStatusFields
                    __typename
                  }
                  __typename
                }
                institution {
                  id
                  plaidInstitutionId
                  url
                  ...InstitutionStatusFields
                  __typename
                }
                __typename
              }
              transactions: allTransactions(filters: $filters) {
                totalCount
                results(limit: 20) {
                  id
                  ...TransactionsListFields
                  __typename
                }
                __typename
              }
              snapshots: snapshotsForAccount(accountId: $id) {
                date
                signedBalance
                __typename
              }
            }

            fragment AccountFields on Account {
              id
              displayName
              syncDisabled
              deactivatedAt
              isHidden
              isAsset
              mask
              createdAt
              updatedAt
              displayLastUpdatedAt
              currentBalance
              displayBalance
              includeInNetWorth
              hideFromList
              hideTransactionsFromReports
              includeBalanceInNetWorth
              includeInGoalBalance
              dataProvider
              dataProviderAccountId
              isManual
              transactionsCount
              holdingsCount
              manualInvestmentsTrackingMethod
              order
              icon
              logoUrl
              type {
                name
                display
                group
                __typename
              }
              subtype {
                name
                display
                __typename
              }
              credential {
                id
                updateRequired
                disconnectedFromDataProviderAt
                dataProvider
                institution {
                  id
                  plaidInstitutionId
                  name
                  status
                  logo
                  __typename
                }
                __typename
              }
              institution {
                id
                name
                logo
                primaryColor
                url
                __typename
              }
              __typename
            }

            fragment EditAccountFormFields on Account {
              id
              displayName
              deactivatedAt
              displayBalance
              includeInNetWorth
              hideFromList
              hideTransactionsFromReports
              dataProvider
              dataProviderAccountId
              isManual
              manualInvestmentsTrackingMethod
              isAsset
              invertSyncedBalance
              canInvertBalance
              type {
                name
                display
                __typename
              }
              subtype {
                name
                display
                __typename
              }
              __typename
            }

            fragment InstitutionStatusFields on Institution {
              id
              hasIssuesReported
              hasIssuesReportedMessage
              plaidStatus
              status
              balanceStatus
              transactionsStatus
              __typename
            }

            fragment TransactionsListFields on Transaction {
              id
              ...TransactionOverviewFields
              __typename
            }

            fragment TransactionOverviewFields on Transaction {
              id
              amount
              pending
              date
              hideFromReports
              plaidName
              notes
              isRecurring
              reviewStatus
              needsReview
              dataProviderDescription
              attachments {
                id
                __typename
              }
              isSplitTransaction
              category {
                id
                name
                icon
                group {
                  id
                  type
                  __typename
                }
                __typename
              }
              merchant {
                name
                id
                transactionsCount
                __typename
              }
              tags {
                id
                name
                color
                order
                __typename
              }
              __typename
            }
            """
        )

        variables = {"id": str(account_id)}

        account_details = await self.gql_call(
            operation="AccountDetails_getAccount",
            graphql_query=query,
            variables=variables,
        )

        # Parse JSON
        account_name = account_details["account"]["displayName"]
        account_balance_history = account_details["snapshots"]

        # Append account identification data to account balance history
        for i in account_balance_history:
            i.update(dict(accountId=str(account_id)))
            i.update(dict(accountName=account_name))

        return account_balance_history

    async def get_institutions(self) -> Dict[str, Any]:
        """
        Gets institution data from the account.
        """

        query = gql(
            """
            query Web_GetInstitutionSettings {
              credentials {
                id
                ...CredentialSettingsCardFields
                __typename
              }
              accounts(filters: {includeDeleted: true}) {
                id
                displayName
                subtype {
                  display
                  __typename
                }
                mask
                credential {
                  id
                  __typename
                }
                deletedAt
                __typename
              }
              subscription {
                isOnFreeTrial
                hasPremiumEntitlement
                __typename
              }
            }

            fragment CredentialSettingsCardFields on Credential {
              id
              updateRequired
              disconnectedFromDataProviderAt
              ...InstitutionInfoFields
              institution {
                id
                name
                logo
                url
                __typename
              }
              __typename
            }

            fragment InstitutionInfoFields on Credential {
              id
              displayLastUpdatedAt
              dataProvider
              updateRequired
              disconnectedFromDataProviderAt
              ...InstitutionLogoWithStatusFields
              institution {
                id
                name
                hasIssuesReported
                hasIssuesReportedMessage
                __typename
              }
              __typename
            }

            fragment InstitutionLogoWithStatusFields on Credential {
              dataProvider
              updateRequired
              institution {
                hasIssuesReported
                logo
                status
                balanceStatus
                transactionsStatus
                __typename
              }
              __typename
            }
        """
        )
        return await self.gql_call(
            operation="Web_GetInstitutionSettings",
            graphql_query=query,
        )

    async def get_budgets(
        self,
        start_date: Optional[str] = None,
        end_date: Optional[str] = None,
        use_legacy_goals: Optional[bool] = False,
        use_v2_goals: Optional[bool] = True,
    ) -> Dict[str, Any]:
        """
        Get your budgets and corresponding actual amounts from the account.

        When no date arguments given:
            | `start_date` will default to last month based on todays date
            | `end_date` will default to next month based on todays date

        :param start_date:
            the earliest date to get budget data, in "yyyy-mm-dd" format (default: last month)
        :param end_date:
            the latest date to get budget data, in "yyyy-mm-dd" format (default: next month)
        :param use_legacy_goals:
            Set True to return a list of monthly budget set aside for goals (default: no list)
        :param use_v2_goals:
            Set True to return a list of monthly budget set aside for version 2 goals (default list)
        """
        query = gql(
            """
          query GetJointPlanningData($startDate: Date!, $endDate: Date!, $useLegacyGoals: Boolean!, $useV2Goals: Boolean!) {
            budgetData(startMonth: $startDate, endMonth: $endDate) {
              monthlyAmountsByCategory {
                category {
                  id
                  __typename
                }
                monthlyAmounts {
                  month
                  plannedCashFlowAmount
                  plannedSetAsideAmount
                  actualAmount
                  remainingAmount
                  previousMonthRolloverAmount
                  rolloverType
                  __typename
                }
                __typename
              }
              monthlyAmountsByCategoryGroup {
                categoryGroup {
                  id
                  __typename
                }
                monthlyAmounts {
                  month
                  plannedCashFlowAmount
                  actualAmount
                  remainingAmount
                  previousMonthRolloverAmount
                  rolloverType
                  __typename
                }
                __typename
              }
              monthlyAmountsForFlexExpense {
                budgetVariability
                monthlyAmounts {
                  month
                  plannedCashFlowAmount
                  actualAmount
                  remainingAmount
                  previousMonthRolloverAmount
                  rolloverType
                  __typename
                }
                __typename
              }
              totalsByMonth {
                month
                totalIncome {
                  plannedAmount
                  actualAmount
                  remainingAmount
                  previousMonthRolloverAmount
                  __typename
                }
                totalExpenses {
                  plannedAmount
                  actualAmount
                  remainingAmount
                  previousMonthRolloverAmount
                  __typename
                }
                totalFixedExpenses {
                  plannedAmount
                  actualAmount
                  remainingAmount
                  previousMonthRolloverAmount
                  __typename
                }
                totalNonMonthlyExpenses {
                  plannedAmount
                  actualAmount
                  remainingAmount
                  previousMonthRolloverAmount
                  __typename
                }
                totalFlexibleExpenses {
                  plannedAmount
                  actualAmount
                  remainingAmount
                  previousMonthRolloverAmount
                  __typename
                }
                __typename
              }
              __typename
            }
            categoryGroups {
              id
              name
              order
              groupLevelBudgetingEnabled
              budgetVariability
              rolloverPeriod {
                id
                startMonth
                endMonth
                __typename
              }
              categories {
                id
                name
                icon
                order
                budgetVariability
                rolloverPeriod {
                  id
                  startMonth
                  endMonth
                  __typename
                }
                __typename
              }
              type
              __typename
            }
            goals @include(if: $useLegacyGoals) {
              id
              name
              icon
              completedAt
              targetDate
              __typename
            }
            goalMonthlyContributions(startDate: $startDate, endDate: $endDate) @include(if: $useLegacyGoals) {
              mount: monthlyContribution
              startDate
              goalId
              __typename
            }
            goalPlannedContributions(startDate: $startDate, endDate: $endDate) @include(if: $useLegacyGoals) {
              id
              amount
              startDate
              goal {
                id
                __typename
              }
              __typename
            }
            goalsV2 @include(if: $useV2Goals) {
              id
              name
              archivedAt
              completedAt
              priority
              imageStorageProvider
              imageStorageProviderId
              plannedContributions(startMonth: $startDate, endMonth: $endDate) {
                id
                month
                amount
                __typename
              }
              monthlyContributionSummaries(startMonth: $startDate, endMonth: $endDate) {
                month
                sum
                __typename
              }
              __typename
            }
            budgetSystem
          }
        """
        )

        variables = {
            "startDate": start_date,
            "endDate": end_date,
            "useLegacyGoals": use_legacy_goals,
            "useV2Goals": use_v2_goals,
        }

        if not start_date and not end_date:
            # Default start_date to last month and end_date to next month
            today = datetime.today()

            # Get the first day of last month
            last_month = today.month - 1
            last_month_year = today.year
            first_day_of_last_month = 1
            if last_month < 1:
                last_month_year -= 1
                last_month = 12
            variables["startDate"] = datetime(
                last_month_year, last_month, first_day_of_last_month
            ).strftime("%Y-%m-%d")

            # Get the last day of next month
            next_month = today.month + 1
            next_month_year = today.year
            if next_month > 12:
                next_month_year += 1
                next_month = 1
            last_day_of_next_month = calendar.monthrange(next_month_year, next_month)[1]
            variables["endDate"] = datetime(
                next_month_year, next_month, last_day_of_next_month
            ).strftime("%Y-%m-%d")

        elif bool(start_date) != bool(end_date):
            raise Exception(
                "You must specify both a startDate and endDate, not just one of them."
            )

        return await self.gql_call(
            operation="GetJointPlanningData",
            graphql_query=query,
            variables=variables,
        )

    async def get_subscription_details(self) -> Dict[str, Any]:
        """
        The type of subscription for the Monarch Money account.
        """
        query = gql(
            """
          query GetSubscriptionDetails {
            subscription {
              id
              paymentSource
              referralCode
              isOnFreeTrial
              hasPremiumEntitlement
              __typename
            }
          }
        """
        )
        return await self.gql_call(
            operation="GetSubscriptionDetails",
            graphql_query=query,
        )

    async def get_transactions_summary(self) -> Dict[str, Any]:
        """
        Gets transactions summary from the account.
        """

        query = gql(
            """
            query GetTransactionsPage($filters: TransactionFilterInput) {
              aggregates(filters: $filters) {
                summary {
                  ...TransactionsSummaryFields
                  __typename
                }
                __typename
              }
            }

            fragment TransactionsSummaryFields on TransactionsSummary {
              avg
              count
              max
              maxExpense
              sum
              sumIncome
              sumExpense
              first
              last
              __typename
            }
        """
        )
        return await self.gql_call(
            operation="GetTransactionsPage",
            graphql_query=query,
        )

    async def get_transactions(
        self,
        limit: int = DEFAULT_RECORD_LIMIT,
        offset: Optional[int] = 0,
        start_date: Optional[str] = None,
        end_date: Optional[str] = None,
        search: str = "",
        category_ids: List[str] = [],
        account_ids: List[str] = [],
        tag_ids: List[str] = [],
        has_attachments: Optional[bool] = None,
        has_notes: Optional[bool] = None,
        hidden_from_reports: Optional[bool] = None,
        is_split: Optional[bool] = None,
        is_recurring: Optional[bool] = None,
        imported_from_mint: Optional[bool] = None,
        synced_from_institution: Optional[bool] = None,
    ) -> Dict[str, Any]:
        """
        Gets transaction data from the account.

        :param limit: the maximum number of transactions to download, defaults to DEFAULT_RECORD_LIMIT.
        :param offset: the number of transactions to skip (offset) before retrieving results.
        :param start_date: the earliest date to get transactions from, in "yyyy-mm-dd" format.
        :param end_date: the latest date to get transactions from, in "yyyy-mm-dd" format.
        :param search: a string to filter transactions. use empty string for all results.
        :param category_ids: a list of category ids to filter.
        :param account_ids: a list of account ids to filter.
        :param tag_ids: a list of tag ids to filter.
        :param has_attachments: a bool to filter for whether the transactions have attachments.
        :param has_notes: a bool to filter for whether the transactions have notes.
        :param hidden_from_reports: a bool to filter for whether the transactions are hidden from reports.
        :param is_split: a bool to filter for whether the transactions are split.
        :param is_recurring: a bool to filter for whether the transactions are recurring.
        :param imported_from_mint: a bool to filter for whether the transactions were imported from mint.
        :param synced_from_institution: a bool to filter for whether the transactions were synced from an institution.
        """

        query = gql(
            """
          query GetTransactionsList($offset: Int, $limit: Int, $filters: TransactionFilterInput, $orderBy: TransactionOrdering) {
            allTransactions(filters: $filters) {
              totalCount
              results(offset: $offset, limit: $limit, orderBy: $orderBy) {
                id
                ...TransactionOverviewFields
                __typename
              }
              __typename
            }
            transactionRules {
              id
              __typename
            }
          }
    
          fragment TransactionOverviewFields on Transaction {
            id
            amount
            pending
            date
            hideFromReports
            plaidName
            notes
            isRecurring
            reviewStatus
            needsReview
            attachments {
              id
              extension
              filename
              originalAssetUrl
              publicId
              sizeBytes
              __typename
            }
            isSplitTransaction
            createdAt
            updatedAt
            category {
              id
              name
              icon
              __typename
            }
            merchant {
              name
              id
              transactionsCount
              __typename
            }
            account {
              id
              displayName
              __typename
            }
            tags {
              id
              name
              color
              order
              __typename
            }
            __typename
          }
        """
        )

        variables = {
            "offset": offset,
            "limit": limit,
            "orderBy": "date",
            "filters": {
                "search": search,
                "categories": category_ids,
                "accounts": account_ids,
                "tags": tag_ids,
            },
        }

        # If bool filters are not defined (i.e. None), then it should not apply the filter
        if has_attachments is not None:
            variables["filters"]["hasAttachments"] = has_attachments

        if has_notes is not None:
            variables["filters"]["hasNotes"] = has_notes

        if hidden_from_reports is not None:
            variables["filters"]["hideFromReports"] = hidden_from_reports

        if is_recurring is not None:
            variables["filters"]["isRecurring"] = is_recurring

        if is_split is not None:
            variables["filters"]["isSplit"] = is_split

        if imported_from_mint is not None:
            variables["filters"]["importedFromMint"] = imported_from_mint

        if synced_from_institution is not None:
            variables["filters"]["syncedFromInstitution"] = synced_from_institution

        if start_date and end_date:
            variables["filters"]["startDate"] = start_date
            variables["filters"]["endDate"] = end_date
        elif bool(start_date) != bool(end_date):
            raise Exception(
                "You must specify both a startDate and endDate, not just one of them."
            )

        return await self.gql_call(
            operation="GetTransactionsList", graphql_query=query, variables=variables
        )

    async def create_transaction(
        self,
        date: str,
        account_id: str,
        amount: float,
        merchant_name: str,
        category_id: str,
        notes: str = "",
        update_balance: bool = False,
    ) -> Dict[str, Any]:
        """
        Creates a transaction with the given parameters
        """
        query = gql(
            """
          mutation Common_CreateTransactionMutation($input: CreateTransactionMutationInput!) {
            createTransaction(input: $input) {
              errors {
                ...PayloadErrorFields
                __typename
              }
              transaction {
                id
              }
              __typename
            }
          }

          fragment PayloadErrorFields on PayloadError {
            fieldErrors {
              field
              messages
              __typename
            }
            message
            code
            __typename
          }
        """
        )

        variables = {
            "input": {
                "date": date,
                "accountId": account_id,
                "amount": round(amount, 2),
                "merchantName": merchant_name,
                "categoryId": category_id,
                "notes": notes,
                "shouldUpdateBalance": update_balance,
            }
        }

        return await self.gql_call(
            operation="Common_CreateTransactionMutation",
            graphql_query=query,
            variables=variables,
        )

    async def delete_transaction(self, transaction_id: str) -> bool:
        """
        Deletes the given transaction.

        :param transaction_id: the ID of the transaction targeted for deletion.
        """
        query = gql(
            """
          mutation Common_DeleteTransactionMutation($input: DeleteTransactionMutationInput!) {
            deleteTransaction(input: $input) {
              deleted
              errors {
                ...PayloadErrorFields
                __typename
              }
              __typename
            }
          }
  
          fragment PayloadErrorFields on PayloadError {
            fieldErrors {
              field
              messages
              __typename
            }
            message
            code
            __typename
          }
        """
        )

        variables = {
            "input": {
                "transactionId": transaction_id,
            },
        }

        response = await self.gql_call(
            operation="Common_DeleteTransactionMutation",
            graphql_query=query,
            variables=variables,
        )

        if not response["deleteTransaction"]["deleted"]:
            raise RequestFailedException(response["deleteTransaction"]["errors"])

        return True

    async def get_transaction_categories(self) -> Dict[str, Any]:
        """
        Gets all the categories configured in the account.
        """
        query = gql(
            """
          query GetCategories {
            categories {
              ...CategoryFields
              __typename
            }
          }

          fragment CategoryFields on Category {
            id
            order
            name
            icon
            systemCategory
            isSystemCategory
            isDisabled
            updatedAt
            createdAt
            group {
              id
              name
              type
              __typename
            }
            __typename
          }
        """
        )
        return await self.gql_call(operation="GetCategories", graphql_query=query)

    async def delete_transaction_category(self, category_id: str) -> bool:
        query = gql(
            """
          mutation Web_DeleteCategory($id: UUID!, $moveToCategoryId: UUID) {
            deleteCategory(id: $id, moveToCategoryId: $moveToCategoryId) {
              errors {
                ...PayloadErrorFields
                __typename
              }
              deleted
              __typename
            }
          }

          fragment PayloadErrorFields on PayloadError {
            fieldErrors {
              field
              messages
              __typename
            }
            message
            code
            __typename
          }
        """
        )

        variables = {
            "id": category_id,
        }

        response = await self.gql_call(
            operation="Web_DeleteCategory", graphql_query=query, variables=variables
        )

        if not response["deleteCategory"]["deleted"]:
            raise RequestFailedException(response["deleteCategory"]["errors"])

        return True

    async def delete_transaction_categories(
        self, category_ids: List[str]
    ) -> List[Union[bool, BaseException]]:
        """
        Deletes a list of transaction categories.
        """
        return await asyncio.gather(
            *[self.delete_transaction_category(id) for id in category_ids],
            return_exceptions=True,
        )

    async def get_transaction_category_groups(self) -> Dict[str, Any]:
        """
        Gets all the category groups configured in the account.
        """
        query = gql(
            """
          query ManageGetCategoryGroups {
              categoryGroups {
                  id
                  name
                  order
                  type
                  updatedAt
                  createdAt
                  __typename
              }
          }
        """
        )
        return await self.gql_call(
            operation="ManageGetCategoryGroups", graphql_query=query
        )

    async def create_transaction_category(
        self,
        group_id: str,
        transaction_category_name: str,
        rollover_start_month: datetime = datetime.today().replace(day=1),
        icon: str = "\U00002753",
        rollover_enabled: bool = False,
        rollover_type: str = "monthly",
    ):
        """
        Creates a new transaction category
        :param group_id: The transaction category group id
        :param transaction_category_name: The name of the transaction category being created
        :param icon: The icon of the transaction category. This accepts the unicode string or emoji.
        :param rollover_start_month: The datetime of the rollover start month
        :param rollover_enabled: A bool whether the transaction category should be rolled over or not
        :param rollover_type: The budget roll over type
        """

        query = gql(
            """
            mutation Web_CreateCategory($input: CreateCategoryInput!) {
                createCategory(input: $input) {
                    errors {
                        ...PayloadErrorFields
                        __typename
                    }
                    category {
                        id
                        ...CategoryFormFields
                        __typename
                    }
                    __typename
                }
            }
            fragment PayloadErrorFields on PayloadError {
                fieldErrors {
                    field
                    messages
                    __typename
                }
                message
                code
                __typename
            }
            fragment CategoryFormFields on Category {
                id
                order
                name
                icon
                systemCategory
                systemCategoryDisplayName
                budgetVariability
                isSystemCategory
                isDisabled
                group {
                    id
                    type
                    groupLevelBudgetingEnabled
                    __typename
                }
                rolloverPeriod {
                    id
                    startMonth
                    startingBalance
                    __typename
                }
                __typename
            }
            """
        )
        variables = {
            "input": {
                "group": group_id,
                "name": transaction_category_name,
                "icon": icon,
                "rolloverEnabled": rollover_enabled,
                "rolloverType": rollover_type,
                "rolloverStartMonth": rollover_start_month.strftime("%Y-%m-%d"),
            },
        }

        return await self.gql_call(
            operation="Web_CreateCategory",
            graphql_query=query,
            variables=variables,
        )

    async def create_transaction_tag(self, name: str, color: str) -> Dict[str, Any]:
        """
        Creates a new transaction tag.
        :param name: The name of the tag
        :param color: The color of the tag.
          The observed format is six-digit RGB hexadecimal, including the leading number sign.
          Example: color="#19D2A5".
          More information can be found https://en.wikipedia.org/wiki/Web_colors#Hex_triplet.
          Does not appear to be limited to the color selections in the dashboard.
        """
        mutation = gql(
            """
            mutation Common_CreateTransactionTag($input: CreateTransactionTagInput!) {
              createTransactionTag(input: $input) {
                tag {
                  id
                  name
                  color
                  order
                  transactionCount
                  __typename
                }
                errors {
                  message
                  __typename
                }
                __typename
              }
            }
            """
        )
        variables = {"input": {"name": name, "color": color}}

        return await self.gql_call(
            operation="Common_CreateTransactionTag",
            graphql_query=mutation,
            variables=variables,
        )

    async def get_transaction_tags(self) -> Dict[str, Any]:
        """
        Gets all the tags configured in the account.
        """
        query = gql(
            """
          query GetHouseholdTransactionTags($search: String, $limit: Int, $bulkParams: BulkTransactionDataParams) {
            householdTransactionTags(
              search: $search
              limit: $limit
              bulkParams: $bulkParams
            ) {
              id
              name
              color
              order
              transactionCount
              __typename
            }
          }
        """
        )
        return await self.gql_call(
            operation="GetHouseholdTransactionTags", graphql_query=query
        )

    async def set_transaction_tags(
        self,
        transaction_id: str,
        tag_ids: List[str],
    ) -> Dict[str, Any]:
        """
        Sets the tags on a transaction
        :param transaction_id: The transaction id
        :param tag_ids: The list of tag ids to set on the transaction.
          Overwrites existing tags. Empty list removes all tags.
        """

        query = gql(
            """
          mutation Web_SetTransactionTags($input: SetTransactionTagsInput!) {
            setTransactionTags(input: $input) {
              errors {
                ...PayloadErrorFields
                __typename
              }
              transaction {
                id
                tags {
                  id
                  __typename
                }
                __typename
              }
              __typename
            }
          }

          fragment PayloadErrorFields on PayloadError {
            fieldErrors {
              field
              messages
              __typename
            }
            message
            code
            __typename
          }
          """
        )

        variables = {
            "input": {"transactionId": transaction_id, "tagIds": tag_ids},
        }

        return await self.gql_call(
            operation="Web_SetTransactionTags",
            graphql_query=query,
            variables=variables,
        )

    async def get_transaction_details(
        self, transaction_id: str, redirect_posted: bool = True
    ) -> Dict[str, Any]:
        """
        Returns detailed information about a transaction.

        :param transaction_id: the transaction to fetch.
        :param redirect_posted: whether to redirect posted transactions. Defaults to True.
        """
        query = gql(
            """
          query GetTransactionDrawer($id: UUID!, $redirectPosted: Boolean) {
            getTransaction(id: $id, redirectPosted: $redirectPosted) {
              id
              amount
              pending
              isRecurring
              date
              originalDate
              hideFromReports
              needsReview
              reviewedAt
              reviewedByUser {
                id
                name
                __typename
              }
              plaidName
              notes
              hasSplitTransactions
              isSplitTransaction
              isManual
              splitTransactions {
                id
                ...TransactionDrawerSplitMessageFields
                __typename
              }
              originalTransaction {
                id
                ...OriginalTransactionFields
                __typename
              }
              attachments {
                id
                publicId
                extension
                sizeBytes
                filename
                originalAssetUrl
                __typename
              }
              account {
                id
                ...TransactionDrawerAccountSectionFields
                __typename
              }
              category {
                id
                __typename
              }
              goal {
                id
                __typename
              }
              merchant {
                id
                name
                transactionCount
                logoUrl
                recurringTransactionStream {
                  id
                  __typename
                }
                __typename
              }
              tags {
                id
                name
                color
                order
                __typename
              }
              needsReviewByUser {
                id
                __typename
              }
              __typename
            }
            myHousehold {
              users {
                id
                name
                __typename
              }
              __typename
            }
          }

          fragment TransactionDrawerSplitMessageFields on Transaction {
            id
            amount
            merchant {
              id
              name
              __typename
            }
            category {
              id
              icon
              name
              __typename
            }
            __typename
          }

          fragment OriginalTransactionFields on Transaction {
            id
            date
            amount
            merchant {
              id
              name
              __typename
            }
            __typename
          }

          fragment TransactionDrawerAccountSectionFields on Account {
            id
            displayName
            icon
            logoUrl
            id
            mask
            subtype {
              display
              __typename
            }
            __typename
          }
        """
        )

        variables = {
            "id": transaction_id,
            "redirectPosted": redirect_posted,
        }

        return await self.gql_call(
            operation="GetTransactionDrawer", variables=variables, graphql_query=query
        )

    async def get_transaction_splits(self, transaction_id: str) -> Dict[str, Any]:
        """
        Returns the transaction split information for a transaction.

        :param transaction_id: the transaction to query.
        """
        query = gql(
            """
          query TransactionSplitQuery($id: UUID!) {
            getTransaction(id: $id) {
              id
              amount
              category {
                id
                name
                icon
                __typename
              }
              merchant {
                id
                name
                __typename
              }
              splitTransactions {
                id
                merchant {
                  id
                  name
                  __typename
                }
                category {
                  id
                  icon
                  name
                  __typename
                }
                amount
                notes
                __typename
              }
              __typename
            }
          }
        """
        )

        variables = {"id": transaction_id}

        return await self.gql_call(
            operation="TransactionSplitQuery", variables=variables, graphql_query=query
        )

    async def update_transaction_splits(
        self, transaction_id: str, split_data: List[Dict[str, Any]]
    ) -> Dict[str, Any]:
        """
        Creates, modifies, or deletes the splits for a given transaction.

        Returns the split information for the update transaction.

        :param transaction_id: the original transaction to modify.
        :param split_data: the splits to create, modify, or delete.
          If empty list or None is given, all splits will be deleted.
          If split_data is given, all existing splits for transaction_id will be replaced with the new splits.
          split_data takes the shape: [{"merchantName": "...", "amount": -12.34, "categoryId": "231"}, split2, split3, ...]
          sum([split.amount for split in split_data]) must equal transaction_id.amount.
        """
        query = gql(
            """
          mutation Common_SplitTransactionMutation($input: UpdateTransactionSplitMutationInput!) {
            updateTransactionSplit(input: $input) {
              errors {
                ...PayloadErrorFields
                __typename
              }
              transaction {
                id
                hasSplitTransactions
                splitTransactions {
                  id
                  merchant {
                    id
                    name
                    __typename
                  }
                  category {
                    id
                    icon
                    name
                    __typename
                  }
                  amount
                  notes
                  __typename
                }
                __typename
              }
              __typename
            }
          }

          fragment PayloadErrorFields on PayloadError {
            fieldErrors {
              field
              messages
              __typename
            }
            message
            code
            __typename
          }
        """
        )

        if split_data is None:
            split_data = []

        variables = {
            "input": {"transactionId": transaction_id, "splitData": split_data}
        }

        return await self.gql_call(
            operation="Common_SplitTransactionMutation",
            variables=variables,
            graphql_query=query,
        )

    async def get_cashflow(
        self,
        limit: int = DEFAULT_RECORD_LIMIT,
        start_date: Optional[str] = None,
        end_date: Optional[str] = None,
    ) -> Dict[str, Any]:
        """
        Gets all the categories configured in the account.
        """
        query = gql(
            """
          query Web_GetCashFlowPage($filters: TransactionFilterInput) {
            byCategory: aggregates(filters: $filters, groupBy: ["category"]) {
              groupBy {
                category {
                  id
                  name
                  icon
                  group {
                    id
                    type
                    __typename
                  }
                  __typename
                }
                __typename
              }
              summary {
                sum
                __typename
              }
              __typename
            }
            byCategoryGroup: aggregates(filters: $filters, groupBy: ["categoryGroup"]) {
              groupBy {
                categoryGroup {
                  id
                  name
                  type
                  __typename
                }
                __typename
              }
              summary {
                sum
                __typename
              }
              __typename
            }
            byMerchant: aggregates(filters: $filters, groupBy: ["merchant"]) {
              groupBy {
                merchant {
                  id
                  name
                  logoUrl
                  __typename
                }
                __typename
              }
              summary {
                sumIncome
                sumExpense
                __typename
              }
              __typename
            }
            summary: aggregates(filters: $filters, fillEmptyValues: true) {
              summary {
                sumIncome
                sumExpense
                savings
                savingsRate
                __typename
              }
              __typename
            }
          }
        """
        )

        variables = {
            "limit": limit,
            "orderBy": "date",
            "filters": {
                "search": "",
                "categories": [],
                "accounts": [],
                "tags": [],
            },
        }

        if start_date and end_date:
            variables["filters"]["startDate"] = start_date
            variables["filters"]["endDate"] = end_date
        elif (start_date is None) ^ (end_date is None):
            raise Exception(
                "You must specify both a startDate and endDate, not just one of them."
            )
        else:
            variables["filters"]["startDate"] = self._get_start_of_current_month()
            variables["filters"]["endDate"] = self._get_end_of_current_month()

        return await self.gql_call(
            operation="Web_GetCashFlowPage", variables=variables, graphql_query=query
        )

    async def get_cashflow_summary(
        self,
        limit: int = DEFAULT_RECORD_LIMIT,
        start_date: Optional[str] = None,
        end_date: Optional[str] = None,
    ) -> Dict[str, Any]:
        """
        Gets all the categories configured in the account.
        """
        query = gql(
            """
          query Web_GetCashFlowPage($filters: TransactionFilterInput) {
            summary: aggregates(filters: $filters, fillEmptyValues: true) {
              summary {
                sumIncome
                sumExpense
                savings
                savingsRate
                __typename
              }
              __typename
            }
          }
        """
        )

        variables = {
            "limit": limit,
            "orderBy": "date",
            "filters": {
                "search": "",
                "categories": [],
                "accounts": [],
                "tags": [],
            },
        }

        if start_date and end_date:
            variables["filters"]["startDate"] = start_date
            variables["filters"]["endDate"] = end_date
        elif bool(start_date) != bool(end_date):
            raise Exception(
                "You must specify both a startDate and endDate, not just one of them."
            )
        else:
            variables["filters"]["startDate"] = self._get_start_of_current_month()
            variables["filters"]["endDate"] = self._get_end_of_current_month()

        return await self.gql_call(
            operation="Web_GetCashFlowPage", variables=variables, graphql_query=query
        )

    async def update_transaction(
        self,
        transaction_id: str,
        category_id: Optional[str] = None,
        merchant_name: Optional[str] = None,
        goal_id: Optional[str] = None,
        amount: Optional[float] = None,
        date: Optional[str] = None,
        hide_from_reports: Optional[bool] = None,
        needs_review: Optional[bool] = None,
        notes: Optional[str] = None,
    ) -> Dict[str, Any]:
        """
        Updates a single existing transaction as identified by the transaction_id
        The only required attribute is transaction_id. Calling this function with
        only the transaction_id will have no effect on the existing transaction data
        but will not cause an error.

        Comments on parameters:
        - transaction_id: Must match an existing transaction_id returned from Monarch
        - category_id: This parameter is only needed when the user wants to change the
            current category. When provided, it must match an existing category_id returned
            from Monarch. An empty string is equivalent to the parameter not being passed.
        - merchant_name: This parameter is only needed when the user wants to change
            the existing merchant name. Empty strings are ignored by the Monarch API
            when passed since a non-empty merchant name is required for all transactions
        - goal_id: This parameter is only needed when the user wants to change
            the existing goal.  When provided, it must match an existing goal_id returned
            from Monarch.  An empty string can be passed to clear out existing goal associations.
        - amount:  This parameter is only needed when the user wants to update
            the existing transaction amount. Empty strings are explicitly ignored by this code
            to avoid errors in the API.
        - date:  This parameter is only needed when the user wants to update
            the existing transaction date. Empty strings are explicitly ignored by this code
            to avoid errors in the API.  Required format is "2023-10-30"
        - hide_from_reports: This parameter is only needed when the user wants to update the
            existing transaction's hide-from-reports value.  If passed, the parameter is cast to
            Booleans to avoid API issues.
        - needs_review: This parameter is only needed when the user wants to update the
            existing transaction's needs-review value.  If passed, the parameter is cast to
            Booleans to avoid API issues.
        - notes: This parameter is only needed when the user wants to change
            the existing note.  An empty string can be passed to clear out existing notes.

        Examples:
        - To update a note: mm.update_transaction(
            transaction_id="160820461792094418",
            notes="my note")

        - To clear a note: mm.update_transaction(
            transaction_id="160820461792094418",
            notes="")

        - To update all items:
            mm.update_transaction(
                transaction_id="160820461792094418",
                category_id="160185840107743863",
                merchant_name="Amazon",
                goal_id="160826408575920275",
                amount=123.45,
                date="2023-11-09",
                hide_from_reports=False,
                needs_review="ThisWillBeCastToTrue",
                notes=f'Updated On: {datetime.now().strftime("%m/%d/%Y %H:%M:%S")}',
            )
        """
        query = gql(
            """
        mutation Web_TransactionDrawerUpdateTransaction($input: UpdateTransactionMutationInput!) {
            updateTransaction(input: $input) {
            transaction {
                id
                amount
                pending
                date
                hideFromReports
                needsReview
                reviewedAt
                reviewedByUser {
                id
                name
                __typename
                }
                plaidName
                notes
                isRecurring
                category {
                id
                __typename
                }
                goal {
                id
                __typename
                }
                merchant {
                id
                name
                __typename
                }
                __typename
            }
            errors {
                ...PayloadErrorFields
                __typename
            }
            __typename
            }
        }

        fragment PayloadErrorFields on PayloadError {
            fieldErrors {
            field
            messages
            __typename
            }
            message
            code
            __typename
        }
        """
        )

        variables: dict[str, Any] = {
            "input": {
                "id": transaction_id,
            }
        }

        # Within Monarch, these values cannot be empty. Monarch will simply ignore updates
        # to category and merchant name that are empty strings or None.
        # As such, no need to avoid adding to variables
        variables["input"].update({"category": category_id})
        variables["input"].update({"name": merchant_name})

        # Monarch will not accept nulls for amount and date.
        # Don't update values if an empty string is passed or if parameter is None
        if amount:
            variables["input"].update({"amount": amount})
        if date:
            variables["input"].update({"date": date})

        # Don't update values if the parameter is not passed or explicitly set to None.
        # Passed values must be cast to bool to avoid API errors
        if hide_from_reports is not None:
            variables["input"].update({"hideFromReports": bool(hide_from_reports)})
        if needs_review is not None:
            variables["input"].update({"needsReview": bool(needs_review)})

        # We want an empty string to clear the goal and notes parameters but the values should not
        # be cleared if the parameter isn't passed
        # Don't update values if the parameter is not passed or explicitly set to None.
        if goal_id is not None:
            variables["input"].update({"goalId": goal_id})
        if notes is not None:
            variables["input"].update({"notes": notes})

        return await self.gql_call(
            operation="Web_TransactionDrawerUpdateTransaction",
            variables=variables,
            graphql_query=query,
        )

    async def set_budget_amount(
        self,
        amount: float,
        category_id: Optional[str] = None,
        category_group_id: Optional[str] = None,
        timeframe: str = "month",  # I believe this is the only valid value right now
        start_date: Optional[str] = None,
        apply_to_future: bool = False,
    ) -> Dict[str, Any]:
        """
        Updates the budget amount for the given category.

        :param category_id:
            The ID of the category to set the budget for (cannot be provided w/ category_group_id)
        :param category_group_id:
            The ID of the category group to set the budget for (cannot be provided w/ category_id)
        :param amount:
            The amount to set the budget to. Can be negative (to indicate over-budget). A zero
            value will "unset" or "clear" the budget for the given category.
        :param timeframe:
            The timeframe of the budget. As of writing, it is believed that `month` is the
            only valid value for this parameter.
        :param start_date:
            The beginning of the given timeframe (ex: 2023-12-01). If not specified, then the
            beginning of today's month will be used.
        :param apply_to_future:
            Whether to apply the new budget amount to all proceeding timeframes
        """

        # Will be true if neither of the parameters are set, or both are
        if (category_id is None) is (category_group_id is None):
            raise Exception(
                "You must specify either a category_id OR category_group_id; not both"
            )

        query = gql(
            """
          mutation Common_UpdateBudgetItem($input: UpdateOrCreateBudgetItemMutationInput!) {
            updateOrCreateBudgetItem(input: $input) {
              budgetItem {
                id
                budgetAmount
                __typename
              }
              __typename
            }
          }
        """
        )

        variables = {
            "input": {
                "startDate": start_date,
                "timeframe": timeframe,
                "categoryId": category_id,
                "categoryGroupId": category_group_id,
                "amount": amount,
                "applyToFuture": apply_to_future,
            }
        }

        if start_date is None:
            variables["input"]["startDate"] = self._get_start_of_current_month()

        return await self.gql_call(
            operation="Common_UpdateBudgetItem",
            variables=variables,
            graphql_query=query,
        )

    async def upload_and_parse_balance_history(
        self,
        account_id: str,
        csv_content,
        timeout: int = 300,
        delay: int = 10,
    ) -> bool:
        """
        Uploads and parses the balance history, updating the account balance on monarch money

        :param account_id: The account ID to apply the history to.
        :param csv_content: CSV representation of the balance history. Headers are Date, Amount, and Account Name.
        :param timeout: The number of seconds to wait before timing out
        :param delay: The number of seconds to wait for each check on whether parsing is completed
        """

        session_key = await self.upload_account_balance_history(
            account_id=account_id, csv_content=csv_content
        )

        response = await self.parse_upload_balance_history_session(
            session_key=session_key
        )

        is_completed = (
            response["parseBalanceHistory"]["uploadBalanceHistorySession"]["status"]
            == "completed"
        )

        start = time.time()

        while not is_completed and (time.time() <= (start + timeout)):
            await asyncio.sleep(delay)

            is_completed = (await self.get_upload_balance_history_session(session_key))[
                "uploadBalanceHistorySession"
            ]["status"]

        return is_completed

    async def upload_account_balance_history(
        self, account_id: str, csv_content: str
    ) -> str:
        """
        Uploads the account balance history CSV for a specified account.

        :param account_id: The account ID to apply the history to.
        :param csv_content: CSV representation of the balance history. Headers: Date, Amount, and Account Name.
        """
        if not account_id or not csv_content:
            raise RequestFailedException("account_id and csv_content cannot be empty")

        filename = "upload.csv"
        form = FormData()
        form.add_field("files", csv_content, filename=filename, content_type="text/csv")
        form.add_field("account_files_mapping", json.dumps({filename: account_id}))

        async with ClientSession(headers=self._headers) as session:
            resp = await session.post(
                MonarchMoneyEndpoints.getAccountBalanceHistoryUploadEndpoint(),
                data=form,
            )
            if resp.status != 200:
                raise RequestFailedException(f"HTTP Code {resp.status}: {resp.reason}")

            response = await resp.json()
            session_key = response["session_key"]
            return session_key

    async def parse_upload_balance_history_session(self, session_key: str) -> dict:
        """
        Triggers parsing of the uploaded balance history CSV file.

        :param session_key: The session key for the uploaded file.
        """

        query = gql(
            """
            mutation Web_ParseUploadBalanceHistorySession($input: ParseBalanceHistoryInput!) {
                parseBalanceHistory(input: $input) {
                    uploadBalanceHistorySession {
                        ...UploadBalanceHistorySessionFields
                        __typename
                    }
                    __typename
                }
            }
            fragment UploadBalanceHistorySessionFields on UploadBalanceHistorySession {
                sessionKey
                status
                __typename
            }
            """
        )

        variables = {"input": {"sessionKey": session_key}}

        return await self.gql_call(
            "Web_ParseUploadBalanceHistorySession", query, variables
        )

    async def get_upload_balance_history_session(self, session_key: str):
        """
        Retrieves the status of the upload balance history session.

        :param session_key: The session key for the uploaded file.
        """

        query = gql(
            """
            query Web_GetUploadBalanceHistorySession($sessionKey: String!) {
                uploadBalanceHistorySession(sessionKey: $sessionKey) {
                    ...UploadBalanceHistorySessionFields
                    __typename
                }
            }
            fragment UploadBalanceHistorySessionFields on UploadBalanceHistorySession {
                sessionKey
                status
                __typename
            }
            """
        )

        variables = {"sessionKey": session_key}

        return await self.gql_call(
            "Web_GetUploadBalanceHistorySession", query, variables
        )

    async def get_recurring_transactions(
        self,
        start_date: Optional[str] = None,
        end_date: Optional[str] = None,
    ) -> Dict[str, Any]:
        """
        Fetches upcoming recurring transactions from Monarch Money's API.  This includes
        all merchant data, as well as the accounts where the charge will take place.
        """
        query = gql(
            """
            query Web_GetUpcomingRecurringTransactionItems($startDate: Date!, $endDate: Date!, $filters: RecurringTransactionFilter) {
              recurringTransactionItems(
                startDate: $startDate
                endDate: $endDate
                filters: $filters
              ) {
                stream {
                  id
                  frequency
                  amount
                  isApproximate
                  merchant {
                    id
                    name
                    logoUrl
                    __typename
                  }
                  __typename
                }
                date
                isPast
                transactionId
                amount
                amountDiff
                category {
                  id
                  name
                  icon
                  __typename
                }
                account {
                  id
                  displayName
                  icon
                  logoUrl
                  __typename
                }
                __typename
              }
            }
        """
        )

        variables = {"startDate": start_date, "endDate": end_date}

        if (start_date is None) ^ (end_date is None):
            raise Exception(
                "You must specify both a start_date and end_date, not just one of them."
            )
        elif start_date is None and end_date is None:
            variables["startDate"] = self._get_start_of_current_month()
            variables["endDate"] = self._get_end_of_current_month()

        return await self.gql_call(
            "Web_GetUpcomingRecurringTransactionItems", query, variables
        )

    def _get_current_date(self) -> str:
        """
        Returns the current date as a string formatted like %Y-%m-%d.
        """
        return datetime.now().strftime("%Y-%m-%d")

    def _get_start_of_current_month(self) -> str:
        """
        Returns the date for the first day of the current month as a string formatted as %Y-%m-%d.
        """
        now = datetime.now()
        start_of_month = now.replace(day=1)
        return start_of_month.strftime("%Y-%m-%d")

    def _get_end_of_current_month(self) -> str:
        """
        Returns the date for the last day of the current month as a string formatted as %Y-%m-%d.
        """
        now = datetime.now()
        _, last_day = calendar.monthrange(now.year, now.month)
        end_of_month = now.replace(day=last_day)
        return end_of_month.strftime("%Y-%m-%d")

    async def gql_call(
        self,
        operation: str,
        graphql_query: DocumentNode,
        variables: Dict[str, Any] = {},
    ) -> Dict[str, Any]:
        """
        Makes a GraphQL call to Monarch Money's API.
        """
        return await self._get_graphql_client().execute_async(
            document=graphql_query, operation_name=operation, variable_values=variables
        )

    def save_session(self, filename: Optional[str] = None) -> None:
        """
        Saves the auth token needed to access a Monarch Money account.
        """
        if filename is None:
            filename = self._session_file
        filename = os.path.abspath(filename)

        session_data = {"token": self._token}

        os.makedirs(os.path.dirname(filename), exist_ok=True)
        with open(filename, "wb") as fh:
            pickle.dump(session_data, fh)

    def load_session(self, filename: Optional[str] = None) -> None:
        """
        Loads pre-existing auth token from a Python pickle file.
        """
        if filename is None:
            filename = self._session_file

        with open(filename, "rb") as fh:
            data = pickle.load(fh)
            self.set_token(data["token"])
            self._headers["Authorization"] = f"Token {self._token}"

    async def _login_user(
        self, email: str, password: str, mfa_secret_key: Optional[str]
    ) -> None:
        """
        Performs the initial login to a Monarch Money account.
        """
        data = {
            "password": password,
            "supports_mfa": True,
            "trusted_device": False,
            "username": email,
        }

        if mfa_secret_key:
            data["totp"] = oathtool.generate_otp(mfa_secret_key)

        async with ClientSession(headers=self._headers) as session:
            async with session.post(
                MonarchMoneyEndpoints.getLoginEndpoint(), data=data
            ) as resp:
                if resp.status == 403:
                    raise RequireMFAException("Multi-Factor Auth Required")
                elif resp.status != 200:
                    raise LoginFailedException(
                        f"HTTP Code {resp.status}: {resp.reason}"
                    )

                response = await resp.json()
                self.set_token(response["token"])
                self._headers["Authorization"] = f"Token {self._token}"

    async def _multi_factor_authenticate(
        self, email: str, password: str, code: str
    ) -> None:
        """
        Performs the MFA step of login.
        """
        data = {
            "password": password,
            "supports_mfa": True,
            "totp": code,
            "trusted_device": False,
            "username": email,
        }

        async with ClientSession(headers=self._headers) as session:
            async with session.post(
                MonarchMoneyEndpoints.getLoginEndpoint(), data=data
            ) as resp:
                if resp.status != 200:
                    response = await resp.json()
                    error_message = (
                        response["error_code"]
                        if response is not None
                        else "Unknown error"
                    )
                    raise LoginFailedException(error_message)

                response = await resp.json()
                self.set_token(response["token"])
                self._headers["Authorization"] = f"Token {self._token}"

    def _get_graphql_client(self) -> Client:
        """
        Creates a correctly configured GraphQL client for connecting to Monarch Money.
        """
        if self._headers is None:
            raise LoginFailedException(
                "Make sure you call login() first or provide a session token!"
            )
        transport = AIOHTTPTransport(
            url=MonarchMoneyEndpoints.getGraphQL(),
            headers=self._headers,
            timeout=self._timeout,
        )
        return Client(
            transport=transport,
            fetch_schema_from_transport=False,
            execute_timeout=self._timeout,
        )<|MERGE_RESOLUTION|>--- conflicted
+++ resolved
@@ -308,50 +308,6 @@
             variables=variables,
         )
 
-<<<<<<< HEAD
-    async def delete_account(
-        self,
-        account_id: str,
-    ) -> Dict[str, Any]:
-        """
-        Deletes an account
-        """
-        query = gql(
-            """
-            mutation Common_DeleteAccount($id: UUID!) {
-                deleteAccount(id: $id) {
-                    deleted
-                    errors {
-                    ...PayloadErrorFields
-                    __typename
-                }
-                __typename
-                }
-            }
-            fragment PayloadErrorFields on PayloadError {
-                fieldErrors {
-                    field
-                    messages
-                    __typename
-                }
-                message
-                code
-                __typename
-            }
-            """
-        )
-
-        variables = {"id": account_id}
-
-        return await self.gql_call(
-            operation="Common_DeleteAccount",
-            graphql_query=query,
-            variables=variables,
-        )
-
-
-=======
->>>>>>> 00c67602
     async def request_accounts_refresh(self, account_ids: List[str]) -> bool:
         """
         Requests Monarch to refresh account balances and transactions with
